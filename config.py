"""
    以下所有配置也都支持利用环境变量覆写，环境变量配置格式见docker-compose.yml。
    读取优先级：环境变量 > config_private.py > config.py
    --- --- --- --- --- --- --- --- --- --- --- --- --- --- --- --- --- --- --- --- ---
    All the following configurations also support using environment variables to override,
    and the environment variable configuration format can be seen in docker-compose.yml.
    Configuration reading priority: environment variable > config_private.py > config.py
"""

<<<<<<< HEAD
# [step 1-1]>> (接入GPT等模型) API_KEY = "sk-123456789xxxxxxxxxxxxxxxxxxxxxxxxxxxxxx123456789"。极少数情况下，还需要填写组织（格式如org-123456789abcdefghijklmno的），请向下翻，找 API_ORG 设置项
=======
# [step 1]>> API_KEY = "sk-123456789xxxxxxxxxxxxxxxxxxxxxxxxxxxxxx123456789"。极少数情况下，还需要填写组织（格式如org-123456789abcdefghijklmno的），请向下翻，找 API_ORG 设置项
>>>>>>> f60a12f8
API_KEY = "在此处填写APIKEY"    # 可同时填写多个API-KEY，用英文逗号分割，例如API_KEY = "sk-openaikey1,sk-openaikey2,fkxxxx-api2dkey3,azure-apikey4"

# [step 1-2]>> (推荐使用中文原生大模型!) 接入通义千问在线大模型，api-key获取地址 https://dashscope.console.aliyun.com/
DASHSCOPE_API_KEY = "" # 阿里灵积云API_KEY

# [step 2]>> 改为True应用代理，如果直接在海外服务器部署，此处不修改；如果使用本地或无地域限制的大模型时，此处也不需要修改
USE_PROXY = False
if USE_PROXY:
    """
    代理网络的地址，打开你的代理软件查看代理协议(socks5h / http)、地址(localhost)和端口(11284)
    填写格式是 [协议]://  [地址] :[端口]，填写之前不要忘记把USE_PROXY改成True，如果直接在海外服务器部署，此处不修改
            <配置教程&视频教程> https://github.com/binary-husky/gpt_academic/issues/1>
    [协议] 常见协议无非socks5h/http; 例如 v2**y 和 ss* 的默认本地协议是socks5h; 而cl**h 的默认本地协议是http
    [地址] 填localhost或者127.0.0.1（localhost意思是代理软件安装在本机上）
    [端口] 在代理软件的设置里找。虽然不同的代理软件界面不一样，但端口号都应该在最显眼的位置上
    """
    proxies = {
        #          [协议]://  [地址]  :[端口]
        "http":  "socks5h://localhost:11284",  # 再例如  "http":  "http://127.0.0.1:7890",
        "https": "socks5h://localhost:11284",  # 再例如  "https": "http://127.0.0.1:7890",
    }
else:
    proxies = None

# [step 3]>> 模型选择是 (注意: LLM_MODEL是默认选中的模型, 它*必须*被包含在AVAIL_LLM_MODELS列表中 )
LLM_MODEL = "gpt-3.5-turbo-16k" # 可选 ↓↓↓
<<<<<<< HEAD
AVAIL_LLM_MODELS = ["qwen-max", "o1-mini", "o1-mini-2024-09-12", "o1", "o1-2024-12-17", "o1-preview", "o1-preview-2024-09-12",
=======
AVAIL_LLM_MODELS = ["o1-mini", "o1-mini-2024-09-12", "o1", "o1-2024-12-17", "o1-preview", "o1-preview-2024-09-12",
>>>>>>> f60a12f8
                    "gpt-4-1106-preview", "gpt-4-turbo-preview", "gpt-4-vision-preview",
                    "gpt-4o", "gpt-4o-mini", "gpt-4-turbo", "gpt-4-turbo-2024-04-09",
                    "gpt-3.5-turbo-1106", "gpt-3.5-turbo-16k", "gpt-3.5-turbo", "azure-gpt-3.5",
                    "gpt-4", "gpt-4-32k", "azure-gpt-4", "glm-4", "glm-4v", "glm-3-turbo",
                    "gemini-1.5-pro", "chatglm3", "chatglm4"
                    ]

EMBEDDING_MODEL = "text-embedding-3-small"

# --- --- --- ---
# P.S. 其他可用的模型还包括
# AVAIL_LLM_MODELS = [
#   "glm-4-0520", "glm-4-air", "glm-4-airx", "glm-4-flash",
#   "qianfan", "deepseekcoder",
#   "spark", "sparkv2", "sparkv3", "sparkv3.5", "sparkv4",
#   "qwen-turbo", "qwen-plus", "qwen-local",
#   "moonshot-v1-128k", "moonshot-v1-32k", "moonshot-v1-8k",
#   "gpt-3.5-turbo-0613", "gpt-3.5-turbo-16k-0613", "gpt-3.5-turbo-0125", "gpt-4o-2024-05-13"
#   "claude-3-haiku-20240307","claude-3-sonnet-20240229","claude-3-opus-20240229", "claude-2.1", "claude-instant-1.2",
#   "moss", "llama2", "chatglm_onnx", "internlm", "jittorllms_pangualpha", "jittorllms_llama",
#   "deepseek-chat" ,"deepseek-coder",
#   "gemini-1.5-flash",
#   "yi-34b-chat-0205","yi-34b-chat-200k","yi-large","yi-medium","yi-spark","yi-large-turbo","yi-large-preview",
#   "grok-beta",
# ]
# --- --- --- ---
# 此外，您还可以在接入one-api/vllm/ollama/Openroute时，
# 使用"one-api-*","vllm-*","ollama-*","openrouter-*"前缀直接使用非标准方式接入的模型，例如
# AVAIL_LLM_MODELS = ["one-api-claude-3-sonnet-20240229(max_token=100000)", "ollama-phi3(max_token=4096)","openrouter-openai/gpt-4o-mini","openrouter-openai/chatgpt-4o-latest"]
# --- --- --- ---


# --------------- 以下配置可以优化体验 ---------------

# 重新URL重新定向，实现更换API_URL的作用（高危设置! 常规情况下不要修改! 通过修改此设置，您将把您的API-KEY和对话隐私完全暴露给您设定的中间人！）
# 格式: API_URL_REDIRECT = {"https://api.openai.com/v1/chat/completions": "在这里填写重定向的api.openai.com的URL"}
# 举例: API_URL_REDIRECT = {"https://api.openai.com/v1/chat/completions": "https://reverse-proxy-url/v1/chat/completions", "http://localhost:11434/api/chat": "在这里填写您ollama的URL"}
API_URL_REDIRECT = {}


# 多线程函数插件中，默认允许多少路线程同时访问OpenAI。Free trial users的限制是每分钟3次，Pay-as-you-go users的限制是每分钟3500次
# 一言以蔽之：免费（5刀）用户填3，OpenAI绑了信用卡的用户可以填 16 或者更高。提高限制请查询：https://platform.openai.com/docs/guides/rate-limits/overview
DEFAULT_WORKER_NUM = 3


# 色彩主题, 可选 ["Default", "Chuanhu-Small-and-Beautiful", "High-Contrast"]
# 更多主题, 请查阅Gradio主题商店: https://huggingface.co/spaces/gradio/theme-gallery 可选 ["Gstaff/Xkcd", "NoCrypt/Miku", ...]
THEME = "Default"
AVAIL_THEMES = ["Default", "Chuanhu-Small-and-Beautiful", "High-Contrast", "Gstaff/Xkcd", "NoCrypt/Miku"]


# 默认的系统提示词（system prompt）
INIT_SYS_PROMPT = "Serve me as a writing and programming assistant."


# 对话窗的高度 （仅在LAYOUT="TOP-DOWN"时生效）
CHATBOT_HEIGHT = 1115


# 代码高亮
CODE_HIGHLIGHT = True


# 窗口布局
LAYOUT = "LEFT-RIGHT"   # "LEFT-RIGHT"（左右布局） # "TOP-DOWN"（上下布局）


# 暗色模式 / 亮色模式
DARK_MODE = True


# 发送请求到OpenAI后，等待多久判定为超时
TIMEOUT_SECONDS = 30


# 网页的端口, -1代表随机端口
WEB_PORT = -1


# 是否自动打开浏览器页面
AUTO_OPEN_BROWSER = True


# 如果OpenAI不响应（网络卡顿、代理失败、KEY失效），重试的次数限制
MAX_RETRY = 2


# 插件分类默认选项
DEFAULT_FN_GROUPS = ['对话', '编程', '学术', '智能体']


# 定义界面上“询问多个GPT模型”插件应该使用哪些模型，请从AVAIL_LLM_MODELS中选择，并在不同模型之间用`&`间隔，例如"gpt-3.5-turbo&chatglm3&azure-gpt-4"
MULTI_QUERY_LLM_MODELS = "gpt-3.5-turbo&chatglm3"


# 选择本地模型变体（只有当AVAIL_LLM_MODELS包含了对应本地模型时，才会起作用）
# 如果你选择Qwen系列的模型，那么请在下面的QWEN_MODEL_SELECTION中指定具体的模型
# 也可以是具体的模型路径
QWEN_LOCAL_MODEL_SELECTION = "Qwen/Qwen-1_8B-Chat-Int8"


# 百度千帆（LLM_MODEL="qianfan"）
BAIDU_CLOUD_API_KEY = ''
BAIDU_CLOUD_SECRET_KEY = ''
BAIDU_CLOUD_QIANFAN_MODEL = 'ERNIE-Bot'    # 可选 "ERNIE-Bot-4"(文心大模型4.0), "ERNIE-Bot"(文心一言), "ERNIE-Bot-turbo", "BLOOMZ-7B", "Llama-2-70B-Chat", "Llama-2-13B-Chat", "Llama-2-7B-Chat", "ERNIE-Speed-128K", "ERNIE-Speed-8K", "ERNIE-Lite-8K"


# 如果使用ChatGLM3或ChatGLM4本地模型，请把 LLM_MODEL="chatglm3" 或LLM_MODEL="chatglm4"，并在此处指定模型路径
CHATGLM_LOCAL_MODEL_PATH = "THUDM/glm-4-9b-chat" # 例如"/home/hmp/ChatGLM3-6B/"

# 如果使用ChatGLM2微调模型，请把 LLM_MODEL="chatglmft"，并在此处指定模型路径
CHATGLM_PTUNING_CHECKPOINT = "" # 例如"/home/hmp/ChatGLM2-6B/ptuning/output/6b-pt-128-1e-2/checkpoint-100"


# 本地LLM模型如ChatGLM的执行方式 CPU/GPU
LOCAL_MODEL_DEVICE = "cpu" # 可选 "cuda"
LOCAL_MODEL_QUANT = "FP16" # 默认 "FP16" "INT4" 启用量化INT4版本 "INT8" 启用量化INT8版本


# 设置gradio的并行线程数（不需要修改）
CONCURRENT_COUNT = 100


# 是否在提交时自动清空输入框
AUTO_CLEAR_TXT = False


# 加一个live2d装饰
ADD_WAIFU = False


# 设置用户名和密码（不需要修改）（相关功能不稳定，与gradio版本和网络都相关，如果本地使用不建议加这个）
# [("username", "password"), ("username2", "password2"), ...]
AUTHENTICATION = []


# 如果需要在二级路径下运行（常规情况下，不要修改!!）
# （举例 CUSTOM_PATH = "/gpt_academic"，可以让软件运行在 http://ip:port/gpt_academic/ 下。）
CUSTOM_PATH = "/"


# HTTPS 秘钥和证书（不需要修改）
SSL_KEYFILE = ""
SSL_CERTFILE = ""


# 极少数情况下，openai的官方KEY需要伴随组织编码（格式如org-xxxxxxxxxxxxxxxxxxxxxxxx）使用
API_ORG = ""


# 如果需要使用Slack Claude，使用教程详情见 request_llms/README.md
SLACK_CLAUDE_BOT_ID = ''
SLACK_CLAUDE_USER_TOKEN = ''


# 如果需要使用AZURE（方法一：单个azure模型部署）详情请见额外文档 docs\use_azure.md
AZURE_ENDPOINT = "https://你亲手写的api名称.openai.azure.com/"
AZURE_API_KEY = "填入azure openai api的密钥"    # 建议直接在API_KEY处填写，该选项即将被弃用
AZURE_ENGINE = "填入你亲手写的部署名"            # 读 docs\use_azure.md


# 如果需要使用AZURE（方法二：多个azure模型部署+动态切换）详情请见额外文档 docs\use_azure.md
AZURE_CFG_ARRAY = {}


# 阿里云实时语音识别 配置难度较高
# 参考 https://github.com/binary-husky/gpt_academic/blob/master/docs/use_audio.md
ENABLE_AUDIO = False
ALIYUN_TOKEN=""     # 例如 f37f30e0f9934c34a992f6f64f7eba4f
ALIYUN_APPKEY=""    # 例如 RoPlZrM88DnAFkZK
ALIYUN_ACCESSKEY="" # （无需填写）
ALIYUN_SECRET=""    # （无需填写）


# GPT-SOVITS 文本转语音服务的运行地址（将语言模型的生成文本朗读出来）
TTS_TYPE = "EDGE_TTS" # EDGE_TTS / LOCAL_SOVITS_API / DISABLE
GPT_SOVITS_URL = ""
EDGE_TTS_VOICE = "zh-CN-XiaoxiaoNeural"


# 接入讯飞星火大模型 https://console.xfyun.cn/services/iat
XFYUN_APPID = "00000000"
XFYUN_API_SECRET = "bbbbbbbbbbbbbbbbbbbbbbbbbbbbbbbb"
XFYUN_API_KEY = "aaaaaaaaaaaaaaaaaaaaaaaaaaaaaaaa"


# 接入智谱大模型
ZHIPUAI_API_KEY = ""
ZHIPUAI_MODEL = "" # 此选项已废弃，不再需要填写


# Claude API KEY
ANTHROPIC_API_KEY = ""


# 月之暗面 API KEY
MOONSHOT_API_KEY = ""


# 零一万物(Yi Model) API KEY
YIMODEL_API_KEY = ""

# 深度求索(DeepSeek) API KEY，默认请求地址为"https://api.deepseek.com/v1/chat/completions"
DEEPSEEK_API_KEY = ""


# 紫东太初大模型 https://ai-maas.wair.ac.cn
TAICHU_API_KEY = ""

# Grok API KEY
GROK_API_KEY = ""

# Mathpix 拥有执行PDF的OCR功能，但是需要注册账号
MATHPIX_APPID = ""
MATHPIX_APPKEY = ""


# DOC2X的PDF解析服务，注册账号并获取API KEY: https://doc2x.noedgeai.com/login
DOC2X_API_KEY = ""


# 自定义API KEY格式
CUSTOM_API_KEY_PATTERN = ""


# Google Gemini API-Key
GEMINI_API_KEY = ''


# HUGGINGFACE的TOKEN，下载LLAMA时起作用 https://huggingface.co/docs/hub/security-tokens
HUGGINGFACE_ACCESS_TOKEN = "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"


# GROBID服务器地址（填写多个可以均衡负载），用于高质量地读取PDF文档
# 获取方法：复制以下空间https://huggingface.co/spaces/qingxu98/grobid，设为public，然后GROBID_URL = "https://(你的hf用户名如qingxu98)-(你的填写的空间名如grobid).hf.space"
GROBID_URLS = [
    "https://qingxu98-grobid.hf.space","https://qingxu98-grobid2.hf.space","https://qingxu98-grobid3.hf.space",
    "https://qingxu98-grobid4.hf.space","https://qingxu98-grobid5.hf.space", "https://qingxu98-grobid6.hf.space",
    "https://qingxu98-grobid7.hf.space", "https://qingxu98-grobid8.hf.space",
]


# Searxng互联网检索服务（这是一个huggingface空间，请前往huggingface复制该空间，然后把自己新的空间地址填在这里）
SEARXNG_URLS = [ f"https://kaletianlre-beardvs{i}dd.hf.space/" for i in range(1,5) ]


# 是否允许通过自然语言描述修改本页的配置，该功能具有一定的危险性，默认关闭
ALLOW_RESET_CONFIG = False


# 在使用AutoGen插件时，是否使用Docker容器运行代码
AUTOGEN_USE_DOCKER = False


# 临时的上传文件夹位置，请尽量不要修改
PATH_PRIVATE_UPLOAD = "private_upload"


# 日志文件夹的位置，请尽量不要修改
PATH_LOGGING = "gpt_log"


# 存储翻译好的arxiv论文的路径，请尽量不要修改
ARXIV_CACHE_DIR = "gpt_log/arxiv_cache"


# 除了连接OpenAI之外，还有哪些场合允许使用代理，请尽量不要修改
WHEN_TO_USE_PROXY = ["Download_LLM", "Download_Gradio_Theme", "Connect_Grobid",
                     "Warmup_Modules", "Nougat_Download", "AutoGen", "Connect_OpenAI_Embedding"]


# 启用插件热加载
PLUGIN_HOT_RELOAD = False


# 自定义按钮的最大数量限制
NUM_CUSTOM_BASIC_BTN = 4


# 媒体智能体的服务地址（这是一个huggingface空间，请前往huggingface复制该空间，然后把自己新的空间地址填在这里）
DAAS_SERVER_URLS = [ f"https://niuziniu-biligpt{i}.hf.space/stream" for i in range(1,5) ]



"""
--------------- 配置关联关系说明 ---------------

在线大模型配置关联关系示意图
│
├── "gpt-3.5-turbo" 等openai模型
│   ├── API_KEY
│   ├── CUSTOM_API_KEY_PATTERN（不常用）
│   ├── API_ORG（不常用）
│   └── API_URL_REDIRECT（不常用）
│
├── "azure-gpt-3.5" 等azure模型（单个azure模型，不需要动态切换）
│   ├── API_KEY
│   ├── AZURE_ENDPOINT
│   ├── AZURE_API_KEY
│   ├── AZURE_ENGINE
│   └── API_URL_REDIRECT
│
├── "azure-gpt-3.5" 等azure模型（多个azure模型，需要动态切换，高优先级）
│   └── AZURE_CFG_ARRAY
│
├── "spark" 星火认知大模型 spark & sparkv2
│   ├── XFYUN_APPID
│   ├── XFYUN_API_SECRET
│   └── XFYUN_API_KEY
│
├── "claude-3-opus-20240229" 等claude模型
│   └── ANTHROPIC_API_KEY
│
├── "stack-claude"
│   ├── SLACK_CLAUDE_BOT_ID
│   └── SLACK_CLAUDE_USER_TOKEN
│
├── "qianfan" 百度千帆大模型库
│   ├── BAIDU_CLOUD_QIANFAN_MODEL
│   ├── BAIDU_CLOUD_API_KEY
│   └── BAIDU_CLOUD_SECRET_KEY
│
├── "glm-4", "glm-3-turbo", "zhipuai" 智谱AI大模型
│   └── ZHIPUAI_API_KEY
│
├── "yi-34b-chat-0205", "yi-34b-chat-200k" 等零一万物(Yi Model)大模型
│   └── YIMODEL_API_KEY
│
├── "qwen-turbo" 等通义千问大模型
│   └──  DASHSCOPE_API_KEY
│
├── "Gemini"
│   └──  GEMINI_API_KEY
│
└── "one-api-...(max_token=...)" 用一种更方便的方式接入one-api多模型管理界面
    ├── AVAIL_LLM_MODELS
    ├── API_KEY
    └── API_URL_REDIRECT


本地大模型示意图
│
├── "chatglm4"
├── "chatglm3"
├── "chatglm"
├── "chatglm_onnx"
├── "chatglmft"
├── "internlm"
├── "moss"
├── "jittorllms_pangualpha"
├── "jittorllms_llama"
├── "deepseekcoder"
├── "qwen-local"
├──  RWKV的支持见Wiki
└── "llama2"


用户图形界面布局依赖关系示意图
│
├── CHATBOT_HEIGHT 对话窗的高度
├── CODE_HIGHLIGHT 代码高亮
├── LAYOUT 窗口布局
├── DARK_MODE 暗色模式 / 亮色模式
├── DEFAULT_FN_GROUPS 插件分类默认选项
├── THEME 色彩主题
├── AUTO_CLEAR_TXT 是否在提交时自动清空输入框
├── ADD_WAIFU 加一个live2d装饰
└── ALLOW_RESET_CONFIG 是否允许通过自然语言描述修改本页的配置，该功能具有一定的危险性


插件在线服务配置依赖关系示意图
│
├── 互联网检索
│   └── SEARXNG_URLS
│
├── 语音功能
│   ├── ENABLE_AUDIO
│   ├── ALIYUN_TOKEN
│   ├── ALIYUN_APPKEY
│   ├── ALIYUN_ACCESSKEY
│   └── ALIYUN_SECRET
│
└── PDF文档精准解析
    ├── GROBID_URLS
    ├── MATHPIX_APPID
    └── MATHPIX_APPKEY


"""<|MERGE_RESOLUTION|>--- conflicted
+++ resolved
@@ -7,14 +7,10 @@
     Configuration reading priority: environment variable > config_private.py > config.py
 """
 
-<<<<<<< HEAD
-# [step 1-1]>> (接入GPT等模型) API_KEY = "sk-123456789xxxxxxxxxxxxxxxxxxxxxxxxxxxxxx123456789"。极少数情况下，还需要填写组织（格式如org-123456789abcdefghijklmno的），请向下翻，找 API_ORG 设置项
-=======
-# [step 1]>> API_KEY = "sk-123456789xxxxxxxxxxxxxxxxxxxxxxxxxxxxxx123456789"。极少数情况下，还需要填写组织（格式如org-123456789abcdefghijklmno的），请向下翻，找 API_ORG 设置项
->>>>>>> f60a12f8
+# [step 1-1]>> ( 接入GPT等模型 ) API_KEY = "sk-123456789xxxxxxxxxxxxxxxxxxxxxxxxxxxxxx123456789"。极少数情况下，还需要填写组织（格式如org-123456789abcdefghijklmno的），请向下翻，找 API_ORG 设置项
 API_KEY = "在此处填写APIKEY"    # 可同时填写多个API-KEY，用英文逗号分割，例如API_KEY = "sk-openaikey1,sk-openaikey2,fkxxxx-api2dkey3,azure-apikey4"
 
-# [step 1-2]>> (推荐使用中文原生大模型!) 接入通义千问在线大模型，api-key获取地址 https://dashscope.console.aliyun.com/
+# [step 1-2]>> ( 接入通义 qwen-max ) 接入通义千问在线大模型，api-key获取地址 https://dashscope.console.aliyun.com/
 DASHSCOPE_API_KEY = "" # 阿里灵积云API_KEY
 
 # [step 2]>> 改为True应用代理，如果直接在海外服务器部署，此处不修改；如果使用本地或无地域限制的大模型时，此处也不需要修改
@@ -38,11 +34,7 @@
 
 # [step 3]>> 模型选择是 (注意: LLM_MODEL是默认选中的模型, 它*必须*被包含在AVAIL_LLM_MODELS列表中 )
 LLM_MODEL = "gpt-3.5-turbo-16k" # 可选 ↓↓↓
-<<<<<<< HEAD
 AVAIL_LLM_MODELS = ["qwen-max", "o1-mini", "o1-mini-2024-09-12", "o1", "o1-2024-12-17", "o1-preview", "o1-preview-2024-09-12",
-=======
-AVAIL_LLM_MODELS = ["o1-mini", "o1-mini-2024-09-12", "o1", "o1-2024-12-17", "o1-preview", "o1-preview-2024-09-12",
->>>>>>> f60a12f8
                     "gpt-4-1106-preview", "gpt-4-turbo-preview", "gpt-4-vision-preview",
                     "gpt-4o", "gpt-4o-mini", "gpt-4-turbo", "gpt-4-turbo-2024-04-09",
                     "gpt-3.5-turbo-1106", "gpt-3.5-turbo-16k", "gpt-3.5-turbo", "azure-gpt-3.5",
