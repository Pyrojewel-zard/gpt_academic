# [step 1]>> 例如： API_KEY = "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" （此key无效）
API_KEY = "sk-此处填API密钥"    # 可同时填写多个API-KEY，用英文逗号分割，例如API_KEY = "sk-openaikey1,sk-openaikey2,fkxxxx-api2dkey1,fkxxxx-api2dkey2"

# [step 2]>> 改为True应用代理，如果直接在海外服务器部署，此处不修改
USE_PROXY = False
if USE_PROXY:
    # 填写格式是 [协议]://  [地址] :[端口]，填写之前不要忘记把USE_PROXY改成True，如果直接在海外服务器部署，此处不修改
    # 例如    "socks5h://localhost:11284"
    # [协议] 常见协议无非socks5h/http; 例如 v2**y 和 ss* 的默认本地协议是socks5h; 而cl**h 的默认本地协议是http
    # [地址] 懂的都懂，不懂就填localhost或者127.0.0.1肯定错不了（localhost意思是代理软件安装在本机上）
    # [端口] 在代理软件的设置里找。虽然不同的代理软件界面不一样，但端口号都应该在最显眼的位置上

    # 代理网络的地址，打开你的科学上网软件查看代理的协议(socks5/http)、地址(localhost)和端口(11284)
    proxies = {
        #          [协议]://  [地址]  :[端口]
        "http":  "socks5h://localhost:11284",
        "https": "socks5h://localhost:11284",
    }
else:
    proxies = None

# [step 3]>> 多线程函数插件中，默认允许多少路线程同时访问OpenAI。Free trial users的限制是每分钟3次，Pay-as-you-go users的限制是每分钟3500次
# 一言以蔽之：免费用户填3，OpenAI绑了信用卡的用户可以填 16 或者更高。提高限制请查询：https://platform.openai.com/docs/guides/rate-limits/overview
DEFAULT_WORKER_NUM = 3


# [step 4]>> 以下配置可以优化体验，但大部分场合下并不需要修改
# 对话窗的高度
CHATBOT_HEIGHT = 1115

# 代码高亮
CODE_HIGHLIGHT = True

# 窗口布局
LAYOUT = "LEFT-RIGHT"  # "LEFT-RIGHT"（左右布局） # "TOP-DOWN"（上下布局）

# 发送请求到OpenAI后，等待多久判定为超时
TIMEOUT_SECONDS = 30

# 网页的端口, -1代表随机端口
WEB_PORT = -1

# 如果OpenAI不响应（网络卡顿、代理失败、KEY失效），重试的次数限制
MAX_RETRY = 2

# OpenAI模型选择是（gpt4现在只对申请成功的人开放，体验gpt-4可以试试api2d）
LLM_MODEL = "gpt-3.5-turbo" # 可选 ↓↓↓
AVAIL_LLM_MODELS = ["gpt-3.5-turbo", "api2d-gpt-3.5-turbo", "gpt-4", "api2d-gpt-4", "chatglm"]

# 本地LLM模型如ChatGLM的执行方式 CPU/GPU
LOCAL_MODEL_DEVICE = "cpu" # 可选 "cuda"

# 设置gradio的并行线程数（不需要修改）
CONCURRENT_COUNT = 100

# 设置用户名和密码（不需要修改）（相关功能不稳定，与gradio版本和网络都相关，如果本地使用不建议加这个）
# [("username", "password"), ("username2", "password2"), ...]
AUTHENTICATION = []

<<<<<<< HEAD
# 重新URL重新定向，实现更换API_URL的作用（常规情况下，不要修改！！）
# 格式 {"https://api.openai.com/v1/chat/completions": "重定向的URL"}
API_URL_REDIRECT = {}
=======
CUSTOM_PATH = "/"
>>>>>>> 9945d504
<|MERGE_RESOLUTION|>--- conflicted
+++ resolved
@@ -57,10 +57,9 @@
 # [("username", "password"), ("username2", "password2"), ...]
 AUTHENTICATION = []
 
-<<<<<<< HEAD
 # 重新URL重新定向，实现更换API_URL的作用（常规情况下，不要修改！！）
 # 格式 {"https://api.openai.com/v1/chat/completions": "重定向的URL"}
 API_URL_REDIRECT = {}
-=======
-CUSTOM_PATH = "/"
->>>>>>> 9945d504
+
+# 如果你需要把网址放在二级地址下（常规情况下，不要修改！！）
+CUSTOM_PATH = "/"