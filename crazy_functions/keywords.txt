--- conflicted
+++ resolved
@@ -7,155 +7,9 @@
 analog and mixed-signal circuit layout synthesis
 analog circuit design
 analog circuit synthesis
-<<<<<<< HEAD
-analog circuits
-Analog IC
-Analog Layout Generation
-analog RF design
-Analog Topology Synthesis
-ANN
-Antiphase technique
-Area Optimization
-artificial intelligence-based optimization
-Artificial neural networks (ANNs)
-Asset management
-automatic layout generation
-balun
-Bayesian
-Bayesian optimization
-broadband
-Broadband power amplifier (PA)
-Broyden
-CAD
-cascode
-circuit design
-circuit generation
-circuit model
-Circuit optimization
-circuit topology
-circuit topology synthesis
-circuit validity
-CMOS
-cognition
-Computer-aided design
-condition monitoring
-constraint learning
-coupled resonators
-decision support systems
-deep learning
-deep learning (DL)
-design automation
-Design Expertise
-design methodology
-device matching
-distributed active transformer (DAT)
-dual-band
-EDA
-Electromagnetic (EM) optimization
-Electromagnetic (EM) parametric modeling
-Electromagnetic (EM) simulation
-Electromagnetic topology optimization
 electronic design automation
-EM-driven design optimization
-end-to-end design automation
-equivalent-circuit model
-error vector magnitude (EVM)
-event detection
-features
-few-shot learning
-Finite element method
-Fixed-outline Floorplanning
-gallium nitride (GaN)
-GAT
-Gaussian process
-Genetic algorithm
-geometric constraints
-global search
-graph attention network
-graph neural network
-Guard Ring Placement
-high-frequency
-Hypergraph Partitioning
-impedance matching
-implicit space mapping (ISM)
-inductors
-Integrated circuits
-integrated inductors
-inverse design
-Kriging
-language models
-large circuit models (LCMs)
 large language model
-layout automation
-Layout design
-layout synthesis
-layout-constrained optimization
-LCP substrate
-linearity
-LLMs
-machine learning
-Machine learning (ML)
-magnetic transformer
-maintenance engineering
-Markov Decision Process
-Matching network
-matrix decomposition
-Matrix Padé via Lanczos
-meta modeling
-Metasurface
-Microwave design
-microwave filters
-millimeter wave
-millimeter wave (mm-Wave)
-millimeter-wave amplifiers
-millimeter-waves integrated circuits
-model-order reduction (MOR)
-monolithic microwave integrated circuit (MMIC)
-Multi-fidelity computational models
-multi-objective
-multi-physics
-multi-port inductors
-multimodal circuit representation learning
-multistate tuning
-netlist
-Neural Architecture Search
-neural networks
-non - linear optimization
-on-chip inductor
-on-chip transformer
-open-source
-optimization
-parameter extraction
-parameter inference
-parasitic - aware routing
-Pareto
-particle-swarm optimization (PSO)
-Passive components synthesis
-passive RF components
-physics-augmented machine learning model
-Placement Quality Prediction
-polynomial chaos
-power amplifier
-power amplifier (PA)
 power converter
-power-added efficiency(PAE)
-preventive maintenance
-PSO
-radar cross section
-Radio-frequency (RF)
-railway engineering
-=======
-broadband design
-coupled resonators
-electronic design automation
-impedance transformation
-large language model
-magnetic transformer
-matching network
-millimeter-wave
-power converter
-power loss
->>>>>>> 1471a99d
 reinforcement learning
 RF embedded passive
 RF/mm-Wave
