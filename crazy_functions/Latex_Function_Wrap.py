
from crazy_functions.Latex_Function import Latex翻译中文并重新编译PDF, PDF翻译中文并重新编译PDF
from crazy_functions.plugin_template.plugin_class_template import GptAcademicPluginTemplate, ArgProperty


class Arxiv_Localize(GptAcademicPluginTemplate):
    def __init__(self):
        """
        请注意`execute`会执行在不同的线程中，因此您在定义和使用类变量时，应当慎之又慎！
        """
        pass

    def define_arg_selection_menu(self):
        """
        定义插件的二级选项菜单

        第一个参数，名称`main_input`，参数`type`声明这是一个文本框，文本框上方显示`title`，文本框内部显示`description`，`default_value`为默认值；
        第二个参数，名称`advanced_arg`，参数`type`声明这是一个文本框，文本框上方显示`title`，文本框内部显示`description`，`default_value`为默认值；
        第三个参数，名称`allow_cache`，参数`type`声明这是一个下拉菜单，下拉菜单上方显示`title`+`description`，下拉菜单的选项为`options`，`default_value`为下拉菜单默认值；

        """
        gui_definition = {
            "main_input":
                ArgProperty(title="ArxivID", description="输入Arxiv的ID或者网址", default_value="", type="string").model_dump_json(), # 主输入，自动从输入框同步
            "advanced_arg":
                ArgProperty(title="额外的翻译提示词",
                            description=r"如果有必要, 请在此处给出自定义翻译命令, 解决部分词汇翻译不准确的问题。 "
                                        r"例如当单词'agent'翻译不准确时, 请尝试把以下指令复制到高级参数区: "
                                        r'If the term "agent" is used in this section, it should be translated to "智能体". ',
                            default_value="", type="string").model_dump_json(), # 高级参数输入区，自动同步
            "allow_cache":
                ArgProperty(title="是否允许从缓存中调取结果", options=["允许缓存", "从头执行"], default_value="允许缓存", description="无", type="dropdown").model_dump_json(),
            "allow_cloudio":
<<<<<<< HEAD
                ArgProperty(title="是否允许向GPTAC学术云共享翻译结果", options=["允许", "禁止"], default_value="禁止", description="人人为我，我为人人", type="dropdown").model_dump_json(),

=======
                ArgProperty(title="是否允许从GPTAC学术云下载(或者上传)翻译结果(仅针对Arxiv论文)", options=["允许", "禁止"], default_value="禁止", description="共享文献，互助互利", type="dropdown").model_dump_json(),
>>>>>>> 180550b8
        }
        return gui_definition

    def execute(txt, llm_kwargs, plugin_kwargs, chatbot, history, system_prompt, user_request):
        """
        执行插件
        """
        allow_cache = plugin_kwargs["allow_cache"]
        allow_cloudio = plugin_kwargs["allow_cloudio"]
        advanced_arg = plugin_kwargs["advanced_arg"]

        if allow_cache == "从头执行": plugin_kwargs["advanced_arg"] = "--no-cache " + plugin_kwargs["advanced_arg"]

        # 从云端下载翻译结果，以及上传翻译结果到云端；人人为我，我为人人。
        if allow_cloudio == "允许": plugin_kwargs["advanced_arg"] = "--allow-cloudio " + plugin_kwargs["advanced_arg"]

        yield from Latex翻译中文并重新编译PDF(txt, llm_kwargs, plugin_kwargs, chatbot, history, system_prompt, user_request)



class PDF_Localize(GptAcademicPluginTemplate):
    def __init__(self):
        """
        请注意`execute`会执行在不同的线程中，因此您在定义和使用类变量时，应当慎之又慎！
        """
        pass

    def define_arg_selection_menu(self):
        """
        定义插件的二级选项菜单
        """
        gui_definition = {
            "main_input":
                ArgProperty(title="PDF文件路径", description="未指定路径，请上传文件后，再点击该插件", default_value="", type="string").model_dump_json(), # 主输入，自动从输入框同步
            "advanced_arg":
                ArgProperty(title="额外的翻译提示词",
                            description=r"如果有必要, 请在此处给出自定义翻译命令, 解决部分词汇翻译不准确的问题。 "
                                        r"例如当单词'agent'翻译不准确时, 请尝试把以下指令复制到高级参数区: "
                                        r'If the term "agent" is used in this section, it should be translated to "智能体". ',
                            default_value="", type="string").model_dump_json(), # 高级参数输入区，自动同步
            "method":
                ArgProperty(title="采用哪种方法执行转换", options=["MATHPIX", "DOC2X"], default_value="DOC2X", description="无", type="dropdown").model_dump_json(),

        }
        return gui_definition

    def execute(txt, llm_kwargs, plugin_kwargs, chatbot, history, system_prompt, user_request):
        """
        执行插件
        """
        yield from PDF翻译中文并重新编译PDF(txt, llm_kwargs, plugin_kwargs, chatbot, history, system_prompt, user_request)<|MERGE_RESOLUTION|>--- conflicted
+++ resolved
@@ -31,12 +31,7 @@
             "allow_cache":
                 ArgProperty(title="是否允许从缓存中调取结果", options=["允许缓存", "从头执行"], default_value="允许缓存", description="无", type="dropdown").model_dump_json(),
             "allow_cloudio":
-<<<<<<< HEAD
-                ArgProperty(title="是否允许向GPTAC学术云共享翻译结果", options=["允许", "禁止"], default_value="禁止", description="人人为我，我为人人", type="dropdown").model_dump_json(),
-
-=======
                 ArgProperty(title="是否允许从GPTAC学术云下载(或者上传)翻译结果(仅针对Arxiv论文)", options=["允许", "禁止"], default_value="禁止", description="共享文献，互助互利", type="dropdown").model_dump_json(),
->>>>>>> 180550b8
         }
         return gui_definition
 
