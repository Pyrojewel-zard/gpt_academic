"""
    该文件中主要包含三个函数

    不具备多线程能力的函数：
    1. predict: 正常对话时使用，具备完备的交互功能，不可多线程

    具备多线程调用能力的函数
    2. predict_no_ui_long_connection：支持多线程
"""

import json
import os
import re
import time
import traceback
import requests
import random

from loguru import logger

# config_private.py放自己的秘密如API和代理网址
# 读取时首先看是否存在私密的config_private配置文件（不受git管控），如果有，则覆盖原config文件
from toolbox import get_conf, update_ui, is_any_api_key, select_api_key, what_keys, clip_history
from toolbox import trimmed_format_exc, is_the_upload_folder, read_one_api_model_name, log_chat
from toolbox import ChatBotWithCookies, have_any_recent_upload_image_files, encode_image
proxies, TIMEOUT_SECONDS, MAX_RETRY, API_ORG, AZURE_CFG_ARRAY = \
    get_conf('proxies', 'TIMEOUT_SECONDS', 'MAX_RETRY', 'API_ORG', 'AZURE_CFG_ARRAY')

timeout_bot_msg = '[Local Message] Request timeout. Network error. Please check proxy settings in config.py.' + \
                  '网络错误，检查代理服务器是否可用，以及代理设置的格式是否正确，格式须是[协议]://[地址]:[端口]，缺一不可。'

def get_full_error(chunk, stream_response):
    """
        获取完整的从Openai返回的报错
    """
    while True:
        try:
            chunk += next(stream_response)
        except:
            break
    return chunk

def make_multimodal_input(inputs, image_paths):
    image_base64_array = []
    for image_path in image_paths:
        path = os.path.abspath(image_path)
        base64 = encode_image(path)
        inputs = inputs + f'<br/><br/><div align="center"><img src="file={path}" base64="{base64}"></div>'
        image_base64_array.append(base64)
    return inputs, image_base64_array

def reverse_base64_from_input(inputs):
    # 定义一个正则表达式来匹配 Base64 字符串（假设格式为 base64="<Base64编码>"）
    # pattern = re.compile(r'base64="([^"]+)"></div>')
    pattern = re.compile(r'<br/><br/><div align="center"><img[^<>]+base64="([^"]+)"></div>')
    # 使用 findall 方法查找所有匹配的 Base64 字符串
    base64_strings = pattern.findall(inputs)
    # 返回反转后的 Base64 字符串列表
    return base64_strings

def contain_base64(inputs):
    base64_strings = reverse_base64_from_input(inputs)
    return len(base64_strings) > 0

def append_image_if_contain_base64(inputs):
    if not contain_base64(inputs):
        return inputs
    else:
        image_base64_array = reverse_base64_from_input(inputs)
        pattern = re.compile(r'<br/><br/><div align="center"><img[^><]+></div>')
        inputs = re.sub(pattern, '', inputs)
        res = []
        res.append({
            "type": "text",
            "text": inputs
        })
        for image_base64 in image_base64_array:
            res.append({
                "type": "image_url",
                "image_url": {
                    "url": f"data:image/jpeg;base64,{image_base64}"
                }
            })
        return res

def remove_image_if_contain_base64(inputs):
    if not contain_base64(inputs):
        return inputs
    else:
        pattern = re.compile(r'<br/><br/><div align="center"><img[^><]+></div>')
        inputs = re.sub(pattern, '', inputs)
        return inputs

def decode_chunk(chunk):
    # 提前读取一些信息 （用于判断异常）
    chunk_decoded = chunk.decode()
    chunkjson = None
    has_choices = False
    choice_valid = False
    has_content = False
    has_role = False
    try:
        chunkjson = json.loads(chunk_decoded[6:])
        has_choices = 'choices' in chunkjson
        if has_choices: choice_valid = (len(chunkjson['choices']) > 0)
        if has_choices and choice_valid: has_content = ("content" in chunkjson['choices'][0]["delta"])
        if has_content: has_content = (chunkjson['choices'][0]["delta"]["content"] is not None)
        if has_choices and choice_valid: has_role = "role" in chunkjson['choices'][0]["delta"]
    except:
        pass
    return chunk_decoded, chunkjson, has_choices, choice_valid, has_content, has_role

from functools import lru_cache
@lru_cache(maxsize=32)
def verify_endpoint(endpoint):
    """
        检查endpoint是否可用
    """
    if "你亲手写的api名称" in endpoint:
        raise ValueError("Endpoint不正确, 请检查AZURE_ENDPOINT的配置! 当前的Endpoint为:" + endpoint)
    return endpoint

def predict_no_ui_long_connection(inputs:str, llm_kwargs:dict, history:list=[], sys_prompt:str="", observe_window:list=None, console_slience:bool=False):
    """
    发送至chatGPT，等待回复，一次性完成，不显示中间过程。但内部用stream的方法避免中途网线被掐。
    inputs：
        是本次问询的输入
    sys_prompt:
        系统静默prompt
    llm_kwargs：
        chatGPT的内部调优参数
    history：
        是之前的对话列表
    observe_window = None：
        用于负责跨越线程传递已经输出的部分，大部分时候仅仅为了fancy的视觉效果，留空即可。observe_window[0]：观测窗。observe_window[1]：看门狗
    """
    from request_llms.bridge_all import model_info

    watch_dog_patience = 5 # 看门狗的耐心, 设置5秒即可

    if model_info[llm_kwargs['llm_model']].get('openai_disable_stream', False): stream = False
    else: stream = True

    headers, payload = generate_payload(inputs, llm_kwargs, history, system_prompt=sys_prompt, stream=stream)
    retry = 0
    while True:
        try:
            # make a POST request to the API endpoint, stream=False
            endpoint = verify_endpoint(model_info[llm_kwargs['llm_model']]['endpoint'])
            response = requests.post(endpoint, headers=headers, proxies=proxies,
                                    json=payload, stream=stream, timeout=TIMEOUT_SECONDS); break
        except requests.exceptions.ReadTimeout as e:
            retry += 1
            traceback.print_exc()
            if retry > MAX_RETRY: raise TimeoutError
            if MAX_RETRY!=0: logger.error(f'请求超时，正在重试 ({retry}/{MAX_RETRY}) ……')

    if not stream:
        # 该分支仅适用于不支持stream的o1模型，其他情形一律不适用
        chunkjson = json.loads(response.content.decode())
        gpt_replying_buffer = chunkjson['choices'][0]["message"]["content"]
        return gpt_replying_buffer

    stream_response = response.iter_lines()
    result = ''
    json_data = None
    while True:
        try: chunk = next(stream_response)
        except StopIteration:
            break
        except requests.exceptions.ConnectionError:
            chunk = next(stream_response) # 失败了，重试一次？再失败就没办法了。
        chunk_decoded, chunkjson, has_choices, choice_valid, has_content, has_role = decode_chunk(chunk)
        if len(chunk_decoded)==0: continue
        if not chunk_decoded.startswith('data:'):
            error_msg = get_full_error(chunk, stream_response).decode()
            if "reduce the length" in error_msg:
                raise ConnectionAbortedError("OpenAI拒绝了请求:" + error_msg)
            elif """type":"upstream_error","param":"307""" in error_msg:
                raise ConnectionAbortedError("正常结束，但显示Token不足，导致输出不完整，请削减单次输入的文本量。")
            else:
                raise RuntimeError("OpenAI拒绝了请求：" + error_msg)
        if ('data: [DONE]' in chunk_decoded): break # api2d 正常完成
        # 提前读取一些信息 （用于判断异常）
        if has_choices and not choice_valid:
            # 一些垃圾第三方接口的出现这样的错误
            continue
        json_data = chunkjson['choices'][0]
        delta = json_data["delta"]
        if len(delta) == 0: break
        if (not has_content) and has_role: continue
        if (not has_content) and (not has_role): continue # raise RuntimeError("发现不标准的第三方接口："+delta)
        if has_content: # has_role = True/False
            result += delta["content"]
            if not console_slience: logger.info(delta["content"], end='')
            if observe_window is not None:
                # 观测窗，把已经获取的数据显示出去
                if len(observe_window) >= 1:
                    observe_window[0] += delta["content"]
                # 看门狗，如果超过期限没有喂狗，则终止
                if len(observe_window) >= 2:
                    if (time.time()-observe_window[1]) > watch_dog_patience:
                        raise RuntimeError("用户取消了程序。")
        else: raise RuntimeError("意外Json结构："+delta)
    if json_data and json_data['finish_reason'] == 'content_filter':
        raise RuntimeError("由于提问含不合规内容被Azure过滤。")
    if json_data and json_data['finish_reason'] == 'length':
        raise ConnectionAbortedError("正常结束，但显示Token不足，导致输出不完整，请削减单次输入的文本量。")
    return result


def predict(inputs:str, llm_kwargs:dict, plugin_kwargs:dict, chatbot:ChatBotWithCookies,
            history:list=[], system_prompt:str='', stream:bool=True, additional_fn:str=None):
    """
    发送至chatGPT，流式获取输出。
    用于基础的对话功能。
    inputs 是本次问询的输入
    top_p, temperature是chatGPT的内部调优参数
    history 是之前的对话列表（注意无论是inputs还是history，内容太长了都会触发token数量溢出的错误）
    chatbot 为WebUI中显示的对话列表，修改它，然后yeild出去，可以直接修改对话界面内容
    additional_fn代表点击的哪个按钮，按钮见functional.py
    """
    from request_llms.bridge_all import model_info
    if is_any_api_key(inputs):
        chatbot._cookies['api_key'] = inputs
        chatbot.append(("输入已识别为openai的api_key", what_keys(inputs)))
        yield from update_ui(chatbot=chatbot, history=history, msg="api_key已导入") # 刷新界面
        return
    elif not is_any_api_key(chatbot._cookies['api_key']):
        chatbot.append((inputs, "缺少api_key。\n\n1. 临时解决方案：直接在输入区键入api_key，然后回车提交。\n\n2. 长效解决方案：在config.py中配置。"))
        yield from update_ui(chatbot=chatbot, history=history, msg="缺少api_key") # 刷新界面
        return

    user_input = inputs
    if additional_fn is not None:
        from core_functional import handle_core_functionality
        inputs, history = handle_core_functionality(additional_fn, inputs, history, chatbot)

    # 多模态模型
    has_multimodal_capacity = model_info[llm_kwargs['llm_model']].get('has_multimodal_capacity', False)
    if has_multimodal_capacity:
        has_recent_image_upload, image_paths = have_any_recent_upload_image_files(chatbot, pop=True)
    else:
        has_recent_image_upload, image_paths = False, []
    if has_recent_image_upload:
        _inputs, image_base64_array = make_multimodal_input(inputs, image_paths)
    else:
        _inputs, image_base64_array = inputs, []
    chatbot.append((_inputs, ""))
    yield from update_ui(chatbot=chatbot, history=history, msg="等待响应") # 刷新界面

    # 禁用stream的特殊模型处理
    if model_info[llm_kwargs['llm_model']].get('openai_disable_stream', False): stream = False
    else: stream = True

    # check mis-behavior
    if is_the_upload_folder(user_input):
        chatbot[-1] = (inputs, f"[Local Message] 检测到操作错误！当您上传文档之后，需点击“**函数插件区**”按钮进行处理，请勿点击“提交”按钮或者“基础功能区”按钮。")
        yield from update_ui(chatbot=chatbot, history=history, msg="正常") # 刷新界面
        time.sleep(2)

    try:
        headers, payload = generate_payload(inputs, llm_kwargs, history, system_prompt, image_base64_array, has_multimodal_capacity, stream)
    except RuntimeError as e:
        chatbot[-1] = (inputs, f"您提供的api-key不满足要求，不包含任何可用于{llm_kwargs['llm_model']}的api-key。您可能选择了错误的模型或请求源。")
        yield from update_ui(chatbot=chatbot, history=history, msg="api-key不满足要求") # 刷新界面
        return

    # 检查endpoint是否合法
    try:
        endpoint = verify_endpoint(model_info[llm_kwargs['llm_model']]['endpoint'])
    except:
        tb_str = '```\n' + trimmed_format_exc() + '```'
        chatbot[-1] = (inputs, tb_str)
        yield from update_ui(chatbot=chatbot, history=history, msg="Endpoint不满足要求") # 刷新界面
        return

    # 加入历史
    if has_recent_image_upload:
        history.extend([_inputs, ""])
    else:
        history.extend([inputs, ""])

    retry = 0
    while True:
        try:
            # make a POST request to the API endpoint, stream=True
            response = requests.post(endpoint, headers=headers, proxies=proxies,
                                    json=payload, stream=stream, timeout=TIMEOUT_SECONDS);break
        except:
            retry += 1
            chatbot[-1] = ((chatbot[-1][0], timeout_bot_msg))
            retry_msg = f"，正在重试 ({retry}/{MAX_RETRY}) ……" if MAX_RETRY > 0 else ""
            yield from update_ui(chatbot=chatbot, history=history, msg="请求超时"+retry_msg) # 刷新界面
            if retry > MAX_RETRY: raise TimeoutError


    if not stream:
        # 该分支仅适用于不支持stream的o1模型，其他情形一律不适用
        yield from handle_o1_model_special(response, inputs, llm_kwargs, chatbot, history)
        return

    if stream:
        gpt_replying_buffer = ""
        is_head_of_the_stream = True
        stream_response =  response.iter_lines()
        while True:
            try:
                chunk = next(stream_response)
            except StopIteration:
                # 非OpenAI官方接口的出现这样的报错，OpenAI和API2D不会走这里
                chunk_decoded = chunk.decode()
                error_msg = chunk_decoded
                # 首先排除一个one-api没有done数据包的第三方Bug情形
                if len(gpt_replying_buffer.strip()) > 0 and len(error_msg) == 0:
                    yield from update_ui(chatbot=chatbot, history=history, msg="检测到有缺陷的非OpenAI官方接口，建议选择更稳定的接口。")
                    break
                # 其他情况，直接返回报错
                chatbot, history = handle_error(inputs, llm_kwargs, chatbot, history, chunk_decoded, error_msg)
                yield from update_ui(chatbot=chatbot, history=history, msg="非OpenAI官方接口返回了错误:" + chunk.decode()) # 刷新界面
                return

            # 提前读取一些信息 （用于判断异常）
            chunk_decoded, chunkjson, has_choices, choice_valid, has_content, has_role = decode_chunk(chunk)

            if is_head_of_the_stream and (r'"object":"error"' not in chunk_decoded) and (r"content" not in chunk_decoded):
                # 数据流的第一帧不携带content
                is_head_of_the_stream = False; continue

            if chunk:
                try:
                    if has_choices and not choice_valid:
                        # 一些垃圾第三方接口的出现这样的错误
                        continue
                    if ('data: [DONE]' not in chunk_decoded) and len(chunk_decoded) > 0 and (chunkjson is None):
                        # 传递进来一些奇怪的东西
                        raise ValueError(f'无法读取以下数据，请检查配置。\n\n{chunk_decoded}')
                    # 前者是API2D的结束条件，后者是OPENAI的结束条件
                    if ('data: [DONE]' in chunk_decoded) or (len(chunkjson['choices'][0]["delta"]) == 0):
                        # 判定为数据流的结束，gpt_replying_buffer也写完了
                        log_chat(llm_model=llm_kwargs["llm_model"], input_str=inputs, output_str=gpt_replying_buffer)
                        break
                    # 处理数据流的主体
                    status_text = f"finish_reason: {chunkjson['choices'][0].get('finish_reason', 'null')}"
                    # 如果这里抛出异常，一般是文本过长，详情见get_full_error的输出
                    if has_content:
                        # 正常情况
                        gpt_replying_buffer = gpt_replying_buffer + chunkjson['choices'][0]["delta"]["content"]
                    elif has_role:
                        # 一些第三方接口的出现这样的错误，兼容一下吧
                        continue
                    else:
                        # 至此已经超出了正常接口应该进入的范围，一些垃圾第三方接口会出现这样的错误
                        if chunkjson['choices'][0]["delta"]["content"] is None: continue # 一些垃圾第三方接口出现这样的错误，兼容一下吧
                        gpt_replying_buffer = gpt_replying_buffer + chunkjson['choices'][0]["delta"]["content"]

                    history[-1] = gpt_replying_buffer
                    chatbot[-1] = (history[-2], history[-1])
                    yield from update_ui(chatbot=chatbot, history=history, msg=status_text) # 刷新界面
                except Exception as e:
                    yield from update_ui(chatbot=chatbot, history=history, msg="Json解析不合常规") # 刷新界面
                    chunk = get_full_error(chunk, stream_response)
                    chunk_decoded = chunk.decode()
                    error_msg = chunk_decoded
                    chatbot, history = handle_error(inputs, llm_kwargs, chatbot, history, chunk_decoded, error_msg)
<<<<<<< HEAD
                    yield from update_ui(chatbot=chatbot, history=history, msg="Json解析异常" + error_msg) # 刷新界面
                    print(error_msg)
=======
                    yield from update_ui(chatbot=chatbot, history=history, msg="Json异常" + error_msg) # 刷新界面
                    logger.error(error_msg)
>>>>>>> 2f343179
                    return
        return  # return from stream-branch

def handle_o1_model_special(response, inputs, llm_kwargs, chatbot, history):
    try:
        chunkjson = json.loads(response.content.decode())
        gpt_replying_buffer = chunkjson['choices'][0]["message"]["content"]
        log_chat(llm_model=llm_kwargs["llm_model"], input_str=inputs, output_str=gpt_replying_buffer)
        history[-1] = gpt_replying_buffer
        chatbot[-1] = (history[-2], history[-1])
        yield from update_ui(chatbot=chatbot, history=history) # 刷新界面
    except Exception as e:
        yield from update_ui(chatbot=chatbot, history=history, msg="Json解析异常" + response.text) # 刷新界面

def handle_error(inputs, llm_kwargs, chatbot, history, chunk_decoded, error_msg):
    from request_llms.bridge_all import model_info
    openai_website = ' 请登录OpenAI查看详情 https://platform.openai.com/signup'
    if "reduce the length" in error_msg:
        if len(history) >= 2: history[-1] = ""; history[-2] = "" # 清除当前溢出的输入：history[-2] 是本次输入, history[-1] 是本次输出
        history = clip_history(inputs=inputs, history=history, tokenizer=model_info[llm_kwargs['llm_model']]['tokenizer'],
                                               max_token_limit=(model_info[llm_kwargs['llm_model']]['max_token'])) # history至少释放二分之一
        chatbot[-1] = (chatbot[-1][0], "[Local Message] Reduce the length. 本次输入过长, 或历史数据过长. 历史缓存数据已部分释放, 您可以请再次尝试. (若再次失败则更可能是因为输入过长.)")
    elif "does not exist" in error_msg:
        chatbot[-1] = (chatbot[-1][0], f"[Local Message] Model {llm_kwargs['llm_model']} does not exist. 模型不存在, 或者您没有获得体验资格.")
    elif "Incorrect API key" in error_msg:
        chatbot[-1] = (chatbot[-1][0], "[Local Message] Incorrect API key. OpenAI以提供了不正确的API_KEY为由, 拒绝服务. " + openai_website)
    elif "exceeded your current quota" in error_msg:
        chatbot[-1] = (chatbot[-1][0], "[Local Message] You exceeded your current quota. OpenAI以账户额度不足为由, 拒绝服务." + openai_website)
    elif "account is not active" in error_msg:
        chatbot[-1] = (chatbot[-1][0], "[Local Message] Your account is not active. OpenAI以账户失效为由, 拒绝服务." + openai_website)
    elif "associated with a deactivated account" in error_msg:
        chatbot[-1] = (chatbot[-1][0], "[Local Message] You are associated with a deactivated account. OpenAI以账户失效为由, 拒绝服务." + openai_website)
    elif "API key has been deactivated" in error_msg:
        chatbot[-1] = (chatbot[-1][0], "[Local Message] API key has been deactivated. OpenAI以账户失效为由, 拒绝服务." + openai_website)
    elif "bad forward key" in error_msg:
        chatbot[-1] = (chatbot[-1][0], "[Local Message] Bad forward key. API2D账户额度不足.")
    elif "Not enough point" in error_msg:
        chatbot[-1] = (chatbot[-1][0], "[Local Message] Not enough point. API2D账户点数不足.")
    else:
        from toolbox import regular_txt_to_markdown
        tb_str = '```\n' + trimmed_format_exc() + '```'
        chatbot[-1] = (chatbot[-1][0], f"[Local Message] 异常 \n\n{tb_str} \n\n{regular_txt_to_markdown(chunk_decoded)}")
    return chatbot, history

def generate_payload(inputs:str, llm_kwargs:dict, history:list, system_prompt:str, image_base64_array:list=[], has_multimodal_capacity:bool=False, stream:bool=True):
    """
    整合所有信息，选择LLM模型，生成http请求，为发送请求做准备
    """
    from request_llms.bridge_all import model_info

    if not is_any_api_key(llm_kwargs['api_key']):
        raise AssertionError("你提供了错误的API_KEY。\n\n1. 临时解决方案：直接在输入区键入api_key，然后回车提交。\n\n2. 长效解决方案：在config.py中配置。")

    if llm_kwargs['llm_model'].startswith('vllm-'):
        api_key = 'no-api-key'
    else:
        api_key = select_api_key(llm_kwargs['api_key'], llm_kwargs['llm_model'])

    headers = {
        "Content-Type": "application/json",
        "Authorization": f"Bearer {api_key}"
    }
    if API_ORG.startswith('org-'): headers.update({"OpenAI-Organization": API_ORG})
    if llm_kwargs['llm_model'].startswith('azure-'):
        headers.update({"api-key": api_key})
        if llm_kwargs['llm_model'] in AZURE_CFG_ARRAY.keys():
            azure_api_key_unshared = AZURE_CFG_ARRAY[llm_kwargs['llm_model']]["AZURE_API_KEY"]
            headers.update({"api-key": azure_api_key_unshared})

    if has_multimodal_capacity:
        # 当以下条件满足时，启用多模态能力：
        # 1. 模型本身是多模态模型（has_multimodal_capacity）
        # 2. 输入包含图像（len(image_base64_array) > 0）
        # 3. 历史输入包含图像（ any([contain_base64(h) for h in history]) ）
        enable_multimodal_capacity = (len(image_base64_array) > 0) or any([contain_base64(h) for h in history])
    else:
        enable_multimodal_capacity = False

    conversation_cnt = len(history) // 2
    openai_disable_system_prompt = model_info[llm_kwargs['llm_model']].get('openai_disable_system_prompt', False)

    if openai_disable_system_prompt:
        messages = [{"role": "user", "content": system_prompt}]
    else:
        messages = [{"role": "system", "content": system_prompt}]

    if not enable_multimodal_capacity:
        # 不使用多模态能力
        if conversation_cnt:
            for index in range(0, 2*conversation_cnt, 2):
                what_i_have_asked = {}
                what_i_have_asked["role"] = "user"
                what_i_have_asked["content"] = remove_image_if_contain_base64(history[index])
                what_gpt_answer = {}
                what_gpt_answer["role"] = "assistant"
                what_gpt_answer["content"] = remove_image_if_contain_base64(history[index+1])
                if what_i_have_asked["content"] != "":
                    if what_gpt_answer["content"] == "": continue
                    if what_gpt_answer["content"] == timeout_bot_msg: continue
                    messages.append(what_i_have_asked)
                    messages.append(what_gpt_answer)
                else:
                    messages[-1]['content'] = what_gpt_answer['content']
        what_i_ask_now = {}
        what_i_ask_now["role"] = "user"
        what_i_ask_now["content"] = inputs
        messages.append(what_i_ask_now)
    else:
        # 多模态能力
        if conversation_cnt:
            for index in range(0, 2*conversation_cnt, 2):
                what_i_have_asked = {}
                what_i_have_asked["role"] = "user"
                what_i_have_asked["content"] = append_image_if_contain_base64(history[index])
                what_gpt_answer = {}
                what_gpt_answer["role"] = "assistant"
                what_gpt_answer["content"] = append_image_if_contain_base64(history[index+1])
                if what_i_have_asked["content"] != "":
                    if what_gpt_answer["content"] == "": continue
                    if what_gpt_answer["content"] == timeout_bot_msg: continue
                    messages.append(what_i_have_asked)
                    messages.append(what_gpt_answer)
                else:
                    messages[-1]['content'] = what_gpt_answer['content']
        what_i_ask_now = {}
        what_i_ask_now["role"] = "user"
        what_i_ask_now["content"] = []
        what_i_ask_now["content"].append({
            "type": "text",
            "text": inputs
        })
        for image_base64 in image_base64_array:
            what_i_ask_now["content"].append({
                "type": "image_url",
                "image_url": {
                    "url": f"data:image/jpeg;base64,{image_base64}"
                }
            })
        messages.append(what_i_ask_now)


    model = llm_kwargs['llm_model']
    if llm_kwargs['llm_model'].startswith('api2d-'):
        model = llm_kwargs['llm_model'][len('api2d-'):]
    if llm_kwargs['llm_model'].startswith('one-api-'):
        model = llm_kwargs['llm_model'][len('one-api-'):]
        model, _ = read_one_api_model_name(model)
    if llm_kwargs['llm_model'].startswith('vllm-'):
        model = llm_kwargs['llm_model'][len('vllm-'):]
        model, _ = read_one_api_model_name(model)
    if model == "gpt-3.5-random": # 随机选择, 绕过openai访问频率限制
        model = random.choice([
            "gpt-3.5-turbo",
            "gpt-3.5-turbo-16k",
            "gpt-3.5-turbo-1106",
            "gpt-3.5-turbo-0613",
            "gpt-3.5-turbo-16k-0613",
            "gpt-3.5-turbo-0301",
        ])

    payload = {
        "model": model,
        "messages": messages,
        "temperature": llm_kwargs['temperature'],  # 1.0,
        "top_p": llm_kwargs['top_p'],  # 1.0,
        "n": 1,
        "stream": stream,
    }

    return headers,payload

<|MERGE_RESOLUTION|>--- conflicted
+++ resolved
@@ -363,13 +363,8 @@
                     chunk_decoded = chunk.decode()
                     error_msg = chunk_decoded
                     chatbot, history = handle_error(inputs, llm_kwargs, chatbot, history, chunk_decoded, error_msg)
-<<<<<<< HEAD
                     yield from update_ui(chatbot=chatbot, history=history, msg="Json解析异常" + error_msg) # 刷新界面
-                    print(error_msg)
-=======
-                    yield from update_ui(chatbot=chatbot, history=history, msg="Json异常" + error_msg) # 刷新界面
                     logger.error(error_msg)
->>>>>>> 2f343179
                     return
         return  # return from stream-branch
 
