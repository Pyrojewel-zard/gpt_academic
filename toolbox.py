--- conflicted
+++ resolved
@@ -84,14 +84,10 @@
     with open(f'./gpt_log/{file_name}', 'w', encoding = 'utf8') as f:
         f.write('# chatGPT 分析报告\n')
         for i, content in enumerate(history):
-<<<<<<< HEAD
-            if type(content) != str: content = str(content)
-=======
             try:    # 这个bug没找到触发条件，暂时先这样顶一下
                 if type(content) != str: content = str(content)
             except:
                 continue
->>>>>>> 8c3a8a2e
             if i%2==0: f.write('## ')
             f.write(content)
             f.write('\n\n')
